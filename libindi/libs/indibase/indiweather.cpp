/*******************************************************************************
  Copyright(c) 2015 Jasem Mutlaq. All rights reserved.

  INDI Weather Device Class

  This program is free software; you can redistribute it and/or modify it
  under the terms of the GNU General Public License as published by the Free
  Software Foundation; either version 2 of the License, or (at your option)
  any later version.

  This program is distributed in the hope that it will be useful, but WITHOUT
  ANY WARRANTY; without even the implied warranty of MERCHANTABILITY or
  FITNESS FOR A PARTICULAR PURPOSE.  See the GNU General Public License for
  more details.

  You should have received a copy of the GNU Library General Public License
  along with this library; see the file COPYING.LIB.  If not, write to
  the Free Software Foundation, Inc., 51 Franklin Street, Fifth Floor,
  Boston, MA 02110-1301, USA.

  The full GNU General Public License is included in this distribution in the
  file called LICENSE.
*******************************************************************************/

#include "indiweather.h"

#include "connectionplugins/connectionserial.h"
#include "connectionplugins/connectiontcp.h"

#include <cstring>

#define PARAMETERS_TAB "Parameters"

namespace INDI
{

Weather::Weather()
{
    ParametersN        = nullptr;
    critialParametersL = nullptr;
    updateTimerID      = -1;

    ParametersRangeNP = nullptr;
    nRanges           = 0;
}

Weather::~Weather()
{
    for (int i = 0; i < ParametersNP.nnp; i++)
    {
        free(ParametersN[i].aux0);
        free(ParametersN[i].aux1);
        free(ParametersRangeNP[i].np);
    }

    free(ParametersN);
    free(ParametersRangeNP);
    free(critialParametersL);
}

bool Weather::initProperties()
{
    DefaultDevice::initProperties();

    // Parameters
    IUFillNumberVector(&ParametersNP, nullptr, 0, getDeviceName(), "WEATHER_PARAMETERS", "Parameters", PARAMETERS_TAB,
                       IP_RO, 60, IPS_OK);

    // Refresh
    IUFillSwitch(&RefreshS[0], "REFRESH", "Refresh", ISS_OFF);
    IUFillSwitchVector(&RefreshSP, RefreshS, 1, getDeviceName(), "WEATHER_REFRESH", "Weather", MAIN_CONTROL_TAB, IP_RW,
                       ISR_ATMOST1, 0, IPS_IDLE);

    // Weather Status
    IUFillLightVector(&critialParametersLP, nullptr, 0, getDeviceName(), "WEATHER_STATUS", "Status", MAIN_CONTROL_TAB,
                      IPS_IDLE);

    // Location
    IUFillNumber(&LocationN[LOCATION_LATITUDE], "LAT", "Lat (dd:mm:ss)", "%010.6m", -90, 90, 0, 0.0);
    IUFillNumber(&LocationN[LOCATION_LONGITUDE], "LONG", "Lon (dd:mm:ss)", "%010.6m", 0, 360, 0, 0.0);
    IUFillNumber(&LocationN[LOCATION_ELEVATION], "ELEV", "Elevation (m)", "%g", -200, 10000, 0, 0);
    IUFillNumberVector(&LocationNP, LocationN, 3, getDeviceName(), "GEOGRAPHIC_COORD", "Location", SITE_TAB, IP_RW, 60,
                       IPS_OK);

    // Update Period
    IUFillNumber(&UpdatePeriodN[0], "PERIOD", "Period (secs)", "%4.2f", 0, 3600, 60, 60);
    IUFillNumberVector(&UpdatePeriodNP, UpdatePeriodN, 1, getDeviceName(), "WEATHER_UPDATE", "Update", MAIN_CONTROL_TAB,
                       IP_RW, 60, IPS_IDLE);

    // Active Devices
    IUFillText(&ActiveDeviceT[0], "ACTIVE_GPS", "GPS", "GPS Simulator");
    IUFillTextVector(&ActiveDeviceTP, ActiveDeviceT, 1, getDeviceName(), "ACTIVE_DEVICES", "Snoop devices", OPTIONS_TAB,
                     IP_RW, 60, IPS_IDLE);

    IDSnoopDevice(ActiveDeviceT[0].text, "GEOGRAPHIC_COORD");

    if (weatherConnection & CONNECTION_SERIAL)
    {
        serialConnection = new Connection::Serial(this);
        serialConnection->registerHandshake([&]() { return callHandshake(); });
        registerConnection(serialConnection);
    }

    if (weatherConnection & CONNECTION_TCP)
    {
        tcpConnection = new Connection::TCP(this);
        tcpConnection->registerHandshake([&]() { return callHandshake(); });
        registerConnection(tcpConnection);
    }

    setDriverInterface(WEATHER_INTERFACE);

    return true;
}

bool Weather::updateProperties()
{
    DefaultDevice::updateProperties();

    if (isConnected())
    {
        updateTimerID = -1;

        if (critialParametersL)
            defineLight(&critialParametersLP);

        defineNumber(&UpdatePeriodNP);

        defineSwitch(&RefreshSP);

        if (ParametersN)
            defineNumber(&ParametersNP);

        if (ParametersRangeNP)
        {
            for (int i = 0; i < nRanges; i++)
                defineNumber(&ParametersRangeNP[i]);
        }

        defineNumber(&LocationNP);
        defineText(&ActiveDeviceTP);

        DEBUG(Logger::DBG_SESSION, "Weather update is in progress...");
        TimerHit();
    }
    else
    {
        if (critialParametersL)
            deleteProperty(critialParametersLP.name);

        deleteProperty(UpdatePeriodNP.name);

        deleteProperty(RefreshSP.name);

        if (ParametersN)
            deleteProperty(ParametersNP.name);

        if (ParametersRangeNP)
        {
            for (int i = 0; i < nRanges; i++)
                deleteProperty(ParametersRangeNP[i].name);
        }

        deleteProperty(LocationNP.name);

        deleteProperty(ActiveDeviceTP.name);
    }

    return true;
}

bool Weather::ISNewSwitch(const char *dev, const char *name, ISState *states, char *names[], int n)
{
    if (dev != nullptr && strcmp(dev, getDeviceName()) == 0)
    {
        if (!strcmp(name, RefreshSP.name))
        {
            RefreshS[0].s = ISS_OFF;
            RefreshSP.s   = IPS_OK;
            IDSetSwitch(&RefreshSP, nullptr);

            TimerHit();
        }
    }

    return DefaultDevice::ISNewSwitch(dev, name, states, names, n);
}

bool Weather::ISNewNumber(const char *dev, const char *name, double values[], char *names[], int n)
{
    //  first check if it's for our device
    if (dev != nullptr && strcmp(dev, getDeviceName()) == 0)
    {
        if (strcmp(name, "GEOGRAPHIC_COORD") == 0)
        {
            int latindex       = IUFindIndex("LAT", names, n);
            int longindex      = IUFindIndex("LONG", names, n);
            int elevationindex = IUFindIndex("ELEV", names, n);

            if (latindex == -1 || longindex == -1 || elevationindex == -1)
            {
                LocationNP.s = IPS_ALERT;
                IDSetNumber(&LocationNP, "Location data missing or corrupted.");
            }

            double targetLat  = values[latindex];
            double targetLong = values[longindex];
            double targetElev = values[elevationindex];

            return processLocationInfo(targetLat, targetLong, targetElev);
        }

        // Update period
        if (strcmp(name, "WEATHER_UPDATE") == 0)
        {
            IUUpdateNumber(&UpdatePeriodNP, values, names, n);

            UpdatePeriodNP.s = IPS_OK;
            IDSetNumber(&UpdatePeriodNP, nullptr);

            if (UpdatePeriodN[0].value == 0)
                DEBUG(Logger::DBG_SESSION, "Periodic updates are disabled.");
            else
            {
                if (updateTimerID > 0)
                    RemoveTimer(updateTimerID);

                updateTimerID = SetTimer(UpdatePeriodN[0].value * 1000);
            }

            return true;
        }

        for (int i = 0; i < nRanges; i++)
        {
            if (!strcmp(name, ParametersRangeNP[i].name))
            {
                IUUpdateNumber(&ParametersRangeNP[i], values, names, n);

                ParametersN[i].min               = ParametersRangeNP[i].np[0].value;
                ParametersN[i].max               = ParametersRangeNP[i].np[1].value;
                *((double *)ParametersN[i].aux0) = ParametersRangeNP[i].np[2].value;
                *((double *)ParametersN[i].aux1) = ParametersRangeNP[i].np[3].value;

                updateWeatherState();

                ParametersRangeNP[i].s = IPS_OK;
                IDSetNumber(&ParametersRangeNP[i], nullptr);

                return true;
            }
        }
    }

    return DefaultDevice::ISNewNumber(dev, name, values, names, n);
}

<<<<<<< HEAD
bool Weather::ISSnoopDevice(XMLEle *root)
=======

bool INDI::Weather::ISNewText(const char *dev, const char *name, char *texts[], char *names[], int n)
{
    //  first check if it's for our device
    if (dev != nullptr && strcmp(dev, getDeviceName()) == 0)
    {
        if (!strcmp(name, ActiveDeviceTP.name))
        {
            ActiveDeviceTP.s = IPS_OK;
            IUUpdateText(&ActiveDeviceTP, texts, names, n);
            //  Update client display
            IDSetText(&ActiveDeviceTP, nullptr);

            IDSnoopDevice(ActiveDeviceT[0].text, "GEOGRAPHIC_COORD");
            return true;
        }
    }
    return DefaultDevice::ISNewText(dev, name, texts, names, n);
}

bool INDI::Weather::ISSnoopDevice(XMLEle *root)
>>>>>>> 9643251a
{
    XMLEle *ep           = nullptr;
    const char *propName = findXMLAttValu(root, "name");

    if (isConnected())
    {
        if (!strcmp(propName, "GEOGRAPHIC_COORD"))
        {
            // Only accept IPS_OK state
            if (strcmp(findXMLAttValu(root, "state"), "Ok"))
                return false;

            double longitude = -1, latitude = -1, elevation = -1;

            for (ep = nextXMLEle(root, 1); ep != nullptr; ep = nextXMLEle(root, 0))
            {
                const char *elemName = findXMLAttValu(ep, "name");

                if (!strcmp(elemName, "LAT"))
                    latitude = atof(pcdataXMLEle(ep));
                else if (!strcmp(elemName, "LONG"))
                    longitude = atof(pcdataXMLEle(ep));
                else if (!strcmp(elemName, "ELEV"))
                    elevation = atof(pcdataXMLEle(ep));
            }

            return processLocationInfo(latitude, longitude, elevation);
        }
    }

    return DefaultDevice::ISSnoopDevice(root);
}

void Weather::TimerHit()
{
    if (!isConnected())
        return;

    if (updateTimerID > 0)
        RemoveTimer(updateTimerID);

    IPState state = updateWeather();

    switch (state)
    {
        // Ok
        case IPS_OK:

            updateWeatherState();
            ParametersNP.s = state;
            IDSetNumber(&ParametersNP, nullptr);

            // If update period is set, then set up the timer
            if (UpdatePeriodN[0].value > 0)
                updateTimerID = SetTimer((int)(UpdatePeriodN[0].value * 1000));

            return;

        // Alert
        // We retry every 5000 ms until we get OK
        case IPS_ALERT:
            ParametersNP.s = state;
            IDSetNumber(&ParametersNP, nullptr);
            break;

        // Weather update is in progress
        default:
            break;
    }

    updateTimerID = SetTimer(5000);
}

IPState Weather::updateWeather()
{
    DEBUG(Logger::DBG_ERROR,
          "updateWeather() must be implemented in Weather device child class to update GEOGRAPHIC_COORD properties.");
    return IPS_ALERT;
}

bool Weather::updateLocation(double latitude, double longitude, double elevation)
{
    INDI_UNUSED(latitude);
    INDI_UNUSED(longitude);
    INDI_UNUSED(elevation);

    return true;
}

bool Weather::processLocationInfo(double latitude, double longitude, double elevation)
{
    // Do not update if not necessary
    if (latitude == LocationN[LOCATION_LATITUDE].value && longitude == LocationN[LOCATION_LONGITUDE].value &&
        elevation == LocationN[LOCATION_ELEVATION].value)
    {
        LocationNP.s = IPS_OK;
        IDSetNumber(&LocationNP, nullptr);
    }

    if (updateLocation(latitude, longitude, elevation))
    {
        LocationNP.s                        = IPS_OK;
        LocationN[LOCATION_LATITUDE].value  = latitude;
        LocationN[LOCATION_LONGITUDE].value = longitude;
        LocationN[LOCATION_ELEVATION].value = elevation;
        //  Update client display
        IDSetNumber(&LocationNP, nullptr);

        return true;
    }
    else
    {
        LocationNP.s = IPS_ALERT;
        //  Update client display
        IDSetNumber(&LocationNP, nullptr);
        return false;
    }
}

void Weather::addParameter(std::string name, std::string label, double minimumOK, double maximumOK,
                                 double minimumWarning, double maximumWarning)
{
    DEBUGF(Logger::DBG_DEBUG, "Parameter %s is added. Ok (%g,%g) Warn (%g,%g)", name.c_str(), minimumOK,
           maximumOK, minimumWarning, maximumWarning);

    ParametersN = (ParametersN == nullptr) ? (INumber *)malloc(sizeof(INumber)) :
                                             (INumber *)realloc(ParametersN, (ParametersNP.nnp + 1) * sizeof(INumber));

    double *minWarn = (double *)malloc(sizeof(double));
    double *maxWarn = (double *)malloc(sizeof(double));

    *minWarn = minimumWarning;
    *maxWarn = maximumWarning;

    IUFillNumber(&ParametersN[ParametersNP.nnp], name.c_str(), label.c_str(), "%4.2f", minimumOK, maximumOK, 0, 0);

    ParametersN[ParametersNP.nnp].aux0 = minWarn;
    ParametersN[ParametersNP.nnp].aux1 = maxWarn;

    ParametersNP.np = ParametersN;
    ParametersNP.nnp++;

    createParameterRange(name, label);
}

void Weather::setParameterValue(std::string name, double value)
{
    for (int i = 0; i < ParametersNP.nnp; i++)
    {
        if (!strcmp(ParametersN[i].name, name.c_str()))
        {
            ParametersN[i].value = value;
            return;
        }
    }
}

bool Weather::setCriticalParameter(std::string param)
{
    for (int i = 0; i < ParametersNP.nnp; i++)
    {
        if (!strcmp(ParametersN[i].name, param.c_str()))
        {
            critialParametersL =
                (critialParametersL == nullptr) ?
                    (ILight *)malloc(sizeof(ILight)) :
                    (ILight *)realloc(critialParametersL, (critialParametersLP.nlp + 1) * sizeof(ILight));

            IUFillLight(&critialParametersL[critialParametersLP.nlp], param.c_str(), ParametersN[i].label, IPS_IDLE);

            critialParametersLP.lp = critialParametersL;

            critialParametersLP.nlp++;

            return true;
        }
    }

    DEBUGF(Logger::DBG_WARNING, "Unable to find parameter %s in list of existing parameters!", param.c_str());
    return false;
}

void Weather::updateWeatherState()
{
    if (critialParametersL == nullptr)
        return;

    critialParametersLP.s = IPS_IDLE;

    for (int i = 0; i < critialParametersLP.nlp; i++)
    {
        for (int j = 0; j < ParametersNP.nnp; j++)
        {
            if (!strcmp(critialParametersL[i].name, ParametersN[j].name))
            {
                double minWarn = *(static_cast<double *>(ParametersN[j].aux0));
                double maxWarn = *(static_cast<double *>(ParametersN[j].aux1));

                if ((ParametersN[j].value >= ParametersN[j].min) && (ParametersN[j].value <= ParametersN[j].max))
                    critialParametersL[i].s = IPS_OK;
                else if ((ParametersN[j].value >= minWarn) && (ParametersN[j].value <= maxWarn))
                {
                    critialParametersL[i].s = IPS_BUSY;
                    DEBUGF(Logger::DBG_WARNING, "Warning: Parameter %s value (%g) is in the warning zone!",
                           ParametersN[j].label, ParametersN[j].value);
                }
                else
                {
                    critialParametersL[i].s = IPS_ALERT;
                    DEBUGF(Logger::DBG_WARNING, "Caution: Parameter %s value (%g) is in the danger zone!",
                           ParametersN[j].label, ParametersN[j].value);
                }
                break;
            }
        }

        // The overall state is the worst individual state.
        if (critialParametersL[i].s > critialParametersLP.s)
            critialParametersLP.s = critialParametersL[i].s;
    }

    IDSetLight(&critialParametersLP, nullptr);
}

void Weather::createParameterRange(std::string name, std::string label)
{
    ParametersRangeNP =
        (ParametersRangeNP == nullptr) ?
            (INumberVectorProperty *)malloc(sizeof(INumberVectorProperty)) :
            (INumberVectorProperty *)realloc(ParametersRangeNP, (nRanges + 1) * sizeof(INumberVectorProperty));

    INumber *rangesN = (INumber *)malloc(sizeof(INumber) * 4);

    IUFillNumber(&rangesN[0], "MIN_OK", "Min OK", "%4.2f", -1e6, 1e6, 0, ParametersN[nRanges].min);
    IUFillNumber(&rangesN[1], "MAX_OK", "Max OK", "%4.2f", -1e6, 1e6, 0, ParametersN[nRanges].max);
    IUFillNumber(&rangesN[2], "MIN_WARN", "Min Warn", "%4.2f", -1e6, 1e6, 0, *((double *)ParametersN[nRanges].aux0));
    IUFillNumber(&rangesN[3], "MAX_WARN", "Max Warn", "%4.2f", -1e6, 1e6, 0, *((double *)ParametersN[nRanges].aux1));

    char propName[MAXINDINAME];
    char propLabel[MAXINDILABEL];
    snprintf(propName, MAXINDINAME, "%s Range", name.c_str());
    snprintf(propLabel, MAXINDILABEL, "%s Range", label.c_str());

    IUFillNumberVector(&ParametersRangeNP[nRanges], rangesN, 4, getDeviceName(), propName, propLabel, PARAMETERS_TAB,
                       IP_RW, 60, IPS_IDLE);

    nRanges++;
}

bool Weather::saveConfigItems(FILE *fp)
{
    DefaultDevice::saveConfigItems(fp);

    IUSaveConfigText(fp, &ActiveDeviceTP);
    IUSaveConfigNumber(fp, &LocationNP);
    IUSaveConfigNumber(fp, &UpdatePeriodNP);

    for (int i = 0; i < nRanges; i++)
        IUSaveConfigNumber(fp, &ParametersRangeNP[i]);

    return true;
}

bool Weather::Handshake()
{
    return false;
}

bool Weather::callHandshake()
{
    if (weatherConnection > 0)
    {
        if (getActiveConnection() == serialConnection)
            PortFD = serialConnection->getPortFD();
        else if (getActiveConnection() == tcpConnection)
            PortFD = tcpConnection->getPortFD();
    }

    return Handshake();
}

uint8_t Weather::getWeatherConnection() const
{
    return weatherConnection;
}

void Weather::setWeatherConnection(const uint8_t &value)
{
    uint8_t mask = CONNECTION_SERIAL | CONNECTION_TCP | CONNECTION_NONE;

    if (value == 0 || (mask & value) == 0)
    {
        DEBUGF(Logger::DBG_ERROR, "Invalid connection mode %d", value);
        return;
    }

    weatherConnection = value;
}
}<|MERGE_RESOLUTION|>--- conflicted
+++ resolved
@@ -255,10 +255,6 @@
     return DefaultDevice::ISNewNumber(dev, name, values, names, n);
 }
 
-<<<<<<< HEAD
-bool Weather::ISSnoopDevice(XMLEle *root)
-=======
-
 bool INDI::Weather::ISNewText(const char *dev, const char *name, char *texts[], char *names[], int n)
 {
     //  first check if it's for our device
@@ -279,7 +275,6 @@
 }
 
 bool INDI::Weather::ISSnoopDevice(XMLEle *root)
->>>>>>> 9643251a
 {
     XMLEle *ep           = nullptr;
     const char *propName = findXMLAttValu(root, "name");
